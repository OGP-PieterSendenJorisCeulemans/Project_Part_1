<<<<<<< HEAD
package asteroids.model;

import be.kuleuven.cs.som.annotate.*;

/**
 * A class representing a circular space ship dealing with
 * position, velocity, orientation and radius.
 * @invar  The position of each ship must be a valid position for any ship.
 *       | isValidPosition(getPosition())
 * @invar  The velocity of each ship must be a valid velocity for any
 *         ship.
 *       | isValidVelocity(getVelocity())
 * @invar  Each ship can have its speed limit as speed limit .
 *       | canHaveAsSpeedLimit(this.getSpeedLimit())
 * 
 * @author Joris & Pieter
 * @version 1.0
 *
 */
public class Ship {
	
	/**
	 * Initialize this new ship with given position and velocity.
	 *
	 * @param	position
	 *        	The position for this new ship.
	 * @param	velocity
	 * 			The velocity for this new ship
	 * @effect 	The position of this new ship is set to
	 *         	the given position.
	 *         	| this.setPosition(position)
	 * @effect	The velocity of this new ship is set to
	 * 			the given velocity
	 * 			| this.setVelocity(velocity)
	 * @post	The speed limit of this ship is set to the speed of light
	 * 			| this.getSpeedLimit() == SPEED_OF_LIGHT
	 * @throws IllegalPositionException
	 * 			The given position is not a valid position.
	 * 			| !isValidPosition(position)
	 */
	public Ship(double[] position, double[] velocity) throws IllegalPositionException {
		if (Ship.isValidPosition(position))
			throw new IllegalPositionException();
		this.setPosition(position);
		this.setVelocity(velocity);
		this.speedLimit = SPEED_OF_LIGHT;
	}
	
	/**
	 * Initialize this new ship with given position and zero velocity.
	 * 
	 * @param position
	 * 			The position for this new ship
	 * @effect  The new ship is initialized with its given position and zero velocity.
	 * 			|this(position, new double[] {0, 0})
	 * @throws 	IllegalPositionException
	 * 			The given position is not a valid position.
	 * 			| !isValidPosition(position)
	 */
	public Ship(double[] position) throws IllegalPositionException {
		this(position, new double[] {0, 0});
	}
	
	/**
	 * Return the position of this ship.
	 */
	@Basic @Raw
	public double[] getPosition() {
		return this.position.clone();
	}
	
	/**
	 * Check whether the given position is a valid position for
	 * any ship.
	 *  
	 * @param  position
	 *         The position to check.
	 * @return true if position has length 2 and both coordinates are finite numbers.
	 * 			false if postition.length is not 2 or at least one coordinate is NaN or Double.POSITIVE_INFINTY or Double.NEGATIVE_INFINITY.
	 *       	| result == (position.length == 2) && Double.isFinite(position[0]) && Double.isFinite(position[1])
	*/
	public static boolean isValidPosition(double[] position) {
		return (position.length == 2) && Double.isFinite(position[0]) && Double.isFinite(position[1]);
	}
	
	/**
	 * Set the position of this ship to the given position.
	 * 
	 * @param  position
	 *         The new position for this ship.
	 * @post   The position of this new ship is equal to
	 *         the given position.
	 *       | new.getPosition() == position
	 * @throws IllegalPositionException
	 *         The given position is not a valid position for any ship.
	 *       | ! isValidPosition(getPosition())
	 */
	@Raw @Model
	private void setPosition(double[] position) throws IllegalPositionException {
		if (! isValidPosition(position))
			throw new IllegalPositionException();
		this.position = position.clone();
	}
	
	/**
	 * Variable registering the position of this ship.
	 */
	private double[] position;
	

	/**
	 * Initialize this new ship with given velocity.
	 * 
	 * @param  velocity
	 *         The velocity for this new ship.
	 * @effect 
	 * 			| this.setVelocity(velocity)
	 */
		
	/**
	 * Return the velocity of this ship.
	 */
	@Basic @Raw
	public double[] getVelocity() {
		return this.velocity.clone();
	}
	
	/**
	 * Check whether the given velocity is a valid velocity for
	 * this ship.
	 *  
	 * @param  velocity
	 *         The velocity to check.
	 * @return True if and only if speed associated to the given velocity is less than or equal to the speed limit of this ship
	 *       | result == Math.hypot(velocity[0], velocity[1]) <= getSpeedLimit()
	*/
	public boolean isValidVelocity(double[] velocity) {
		return Math.hypot(velocity[0], velocity[1]) <= getSpeedLimit();
	}
	
	/**
	 * Set the velocity of this ship to the given velocity.
	 * 
	 * @param  velocity
	 *         The new velocity for this ship.
	 * @post   If the given velocity is a valid velocity for this ship,
	 *         the velocity of this new ship is equal to the given
	 *         velocity.
	 *       	| if (isValidVelocity(velocity))
	 *       	|   then new.getVelocity() == velocity
	 * @post	If the given velocity is not a valid velocity for this ship,
	 * 			the velocity is reduced such that the speed equals the speed limit of this ship,
	 * 			but the direction of the velocity is left unchanged.
	 * 			| if (!isValidVelocity(velocity))
	 * 			|	then new.getVelocity() == velocity * getSpeedLimit() / Math.hypot(velocity[0], velocity[1]);
	 */
	@Raw @Model
	private void setVelocity(double[] velocity) {
		if (isValidVelocity(velocity))
			this.velocity = velocity.clone();
		else{
			double speed = Math.hypot(velocity[0], velocity[1]);
			velocity[0] = velocity[0] * getSpeedLimit() / speed;
			velocity[1] = velocity[1] * getSpeedLimit() / speed;
			setVelocity(velocity);
		}
	}
	
	/**
	 * Variable registering the velocity of this ship.
	 */
	private double[] velocity;
		
	/**
	 * Initialize this new ship with given speed limit.
	 * 
	 * @param  speedLimit
	 *         The speed limit for this new ship.
	 * @post   If the given speed limit is a valid speed limit for any ship,
	 *         the speed limit of this new ship is equal to the given
	 *         speed limit. Otherwise, the speed limit of this new ship is equal
	 *         to SPEED_OF_LIGHT.
	 *       	| if (isValidSpeedLimit(speedLimit))
	 *       	|   then new.getSpeedLimit() == speedLimit
	 *       	|   else new.getSpeedLimit() == SPEED_OF_LIGHT
	 */
//	public Ship(double speedLimit) {
//		if (! canHaveAsSpeedLimit(speedLimit))
//			speedLimit = SPEED_OF_LIGHT;
//		this.speedLimit = speedLimit;
//	}
	
	/**
	 * Return the speed limit of this ship.
	 */
	@Basic @Raw @Immutable
	private double getSpeedLimit() {
		return this.speedLimit;
	}
	
	/**
	 * Check whether this ship can have the given speed limit as its speed limit.
	 *  
	 * @param  speedLimit
	 *         The speed limit to check.
	 * @return True if and only if the given speed limit is strictly positive and not greater than the speed of light
	 *       | result == (0 < speedLimit) && (speedLimit <= SPEED_OF_LIGHT)
	*/
//	@Raw
//	public boolean canHaveAsSpeedLimit(double speedLimit) {
//		return (0 < speedLimit) && (speedLimit <= SPEED_OF_LIGHT);
//	}
	
	
	/**
	 * Variable registering the speed limit of this ship.
	 */
	private final double speedLimit;
	
	/**
	 * Constant representing the speed of light (i.e. 300000 km/s)
	 */
	
	private static final double SPEED_OF_LIGHT = 300000;
	
		
}
=======
package asteroids.model;

import be.kuleuven.cs.som.annotate.*;

/**
 * A class representing a circular space ship dealing with
 * position, velocity, orientation and radius.
 * 
 * @invar  The position of each ship must be a valid position for any ship.
 *       | isValidPosition(getPosition())
 * @invar  The orientation of each ship must be a valid orientation for any ship.
 *       | isValidOrientation(getOrientation())
 * @invar  Each ship can have its radius as radius.
 *       | canHaveAsRadius(this.getRadius())
 * @invar  The minimal radius of each ship must be a valid minimal radius for any ship.
 *       | isValidMinimalRadius(getMinimalRadius())
 * 
 * @author Joris & Pieter
 * @version 1.0
 *
 */
public class Ship {
	
	/**
	 * Initialize this new ship with given radius.
	 * 
	 * @param  radius
	 *         The radius for this new ship.
	 * @post   The radius of this new ship is equal to the given radius.
	 *       | new.getRadius() == radius
	 * @throws IllegalRadiusException
	 *         This new ship cannot have the given radius as its radius.
	 *       | ! canHaveAsRadius(this.getRadius())
	 */
	public Ship(double radius) throws IllegalRadiusException {
		if (! isValidRadius(radius))
			throw new IllegalRadiusException();
		this.radius = radius;
	}
	
	/**
	 * Initialize this new ship with given position.
	 *
	 * @param  position
	 *         The position for this new ship.
	 * @param  radius
	 * 		   The radius for this new ship
	 * @effect This new ship is initialized with the given radius as its radius
	 * 			| this(radius)
	 * @effect The position of this new ship is set to the given position.
	 *         	| this.setPosition(position)
	 * @throws IllegalRadiusException
	 * 			The given radius is not a valid radius.
	 * 			| !isValidRadius(radius)
	 * @throws IllegalPositionException
	 * 			The given position is not a valid position.
	 * 			| !isValidPosition(position)
	 */
	public Ship(double[] position, double radius) throws IllegalPositionException,IllegalRadiusException {
		this(radius);
		this.setPosition(position);
	}
	
	/**
	 * Initialize this new ship with given orientation.
	 * 
	 * @param  orientation
	 *         The orientation for this new ship.
	 * @pre    The given orientation must be a valid orientation for any ship.
	 *       	| isValidOrientation(orientation)
	 * @effect This new ship is initialized with the given radius as its radius
	 * 			| this(radius)
	 * @post   The orientation of this new ship is equal to the given orientation.
	 *       	| new.getOrientation() == orientation
	 * @throws IllegalRadiusException
	 * 			The given radius is not a valid radius.
	 * 			| !isValidRadius(radius)
	 */
	public Ship(double orientation, double radius) throws IllegalRadiusException {
		this(radius);
		this.setOrientation(orientation);
	}
	
	
	/**
	 * Return the position of this ship.
	 */
	@Basic @Raw
	public double[] getPosition() {
		return this.position.clone();
	}
	
	/**
	 * Check whether the given position is a valid position for
	 * any ship.
	 *  
	 * @param  position
	 *         The position to check.
	 * @return true if position has length 2 and both coordinates are finite numbers.
	 * 			false if postition.length is not 2 or at least one coordinate is Nan or Double.POSITIVE_INFINTY or Double.NEGATIVE_INFINITY.
	 *       	| result == (position.length == 2) && Double.isFinite(position[0]) && Double.isFinite(position[1])
	*/
	public static boolean isValidPosition(double[] position) {
		return (position.length == 2) && Double.isFinite(position[0]) && Double.isFinite(position[1]);
	}
	
	/**
	 * Set the position of this ship to the given position.
	 * 
	 * @param  position
	 *         The new position for this ship.
	 * @post   The position of this new ship is equal to
	 *         the given position.
	 *       | new.getPosition() == position
	 * @throws IllegalPositionException
	 *         The given position is not a valid position for any ship.
	 *       | ! isValidPosition(getPosition())
	 */
	@Raw
	private void setPosition(double[] position) throws IllegalPositionException {
		if (! isValidPosition(position))
			throw new IllegalPositionException();
		this.position = position.clone();
	}
	
	/**
	 * Variable registering the position of this ship.
	 */
	private double[] position;
	
	
	/**
	 * Return the orientation of this ship.
	 */
	@Basic @Raw
	public double getOrientation() {
		return this.orientation;
	}
	
	/**
	 * Check whether the given orientation is a valid orientation for any ship.
	 * @param  orientation
	 *         The orientation to check.
	 * @return true iff the value of orientation is contained in the interval [0, 2*Pi]
	 *       | result == (0 <= orientation) && (orientation <= 2*Math.PI)
	*/
	public static boolean isValidOrientation(double orientation) {
		return (0 <= orientation) && (orientation <= 2*Math.PI);
	}
	
	/**
	 * Set the orientation of this ship to the given orientation.
	 * 
	 * @param  orientation
	 *         The new orientation for this ship.
	 * @pre    The given orientation must be a valid orientation for any
	 *         ship.
	 *       | isValidOrientation(orientation)
	 * @post   The orientation of this ship is equal to the given
	 *         orientation.
	 *       | new.getOrientation() == orientation
	 */
	@Raw
	private void setOrientation(double orientation) {
		assert isValidOrientation(orientation);
		this.orientation = orientation;
	}
	
	/**
	 * Variable registering the orientation of this ship.
	 */
	private double orientation;
	
	
	/**
	 * Return the radius of this ship.
	 */
	@Basic @Raw @Immutable
	public double getRadius() {
		return this.radius;
	}
	
	/**
	 * Check whether this ship can have the given radius as its radius.
	 *  
	 * @param  radius
	 *         The radius to check.
	 * @return true iff the given radius is larger than the minimal radius for any ship.
	 *       | result == (radius >= getMinimalRadius())
	*/
	@Raw
	public static boolean isValidRadius(double radius) {
		return radius >= getMinimalRadius();
	}
	
	/**
	 * Variable registering the radius of this ship.
	 */
	private final double radius;
	
	
	/**
	 * Return the minimal radius of any ship.
	 */
	@Basic @Raw
	public static double getMinimalRadius() {
		return minimalRadius;
	}
	
	/**
	 * Check whether the given minimal radius is a valid minimal radius for any ship.
	 *  
	 * @param  minimal radius
	 *         The minimal radius to check.
	 * @return true iff the given minimalRadius is positive
	 *       | result == minimalRadius > 0
	*/
	public static boolean isValidMinimalRadius(double minimalRadius) {
		return minimalRadius > 0;
	}
	
	/**
	 * Set the minimal radius of any ship to the given minimal radius.
	 * 
	 * @param  minimalRadius
	 *         The new minimal radius for a ship.
	 * @post   The minimal radius of any ship is equal to the given minimal radius.
	 *       | Ship.getMinimalRadius() == minimalRadius
	 * @throws IllegalMinimalRadiusException
	 *         The given minimal radius is not a valid minimal radius for any ship.
	 *       | ! isValidMinimalRadius(getMinimalRadius())
	 */
	@Raw
	public static void setMinimalRadius(double minimalRadius) throws IllegalMinimalRadiusException {
		if (! isValidMinimalRadius(minimalRadius))
			throw new IllegalMinimalRadiusException();
		Ship.minimalRadius = minimalRadius;
	}
	
	/**
	 * Variable registering the minimal radius of this ship.
	 */
	private static double minimalRadius = 10;
}
>>>>>>> bdf01cec
<|MERGE_RESOLUTION|>--- conflicted
+++ resolved
@@ -1,4 +1,3 @@
-<<<<<<< HEAD
 package asteroids.model;
 
 import be.kuleuven.cs.som.annotate.*;
@@ -6,21 +5,91 @@
 /**
  * A class representing a circular space ship dealing with
  * position, velocity, orientation and radius.
+ * 
  * @invar  The position of each ship must be a valid position for any ship.
  *       | isValidPosition(getPosition())
+ * @invar  The orientation of each ship must be a valid orientation for any ship.
+ *       | isValidOrientation(getOrientation())
+ * @invar  Each ship can have its radius as radius.
+ *       | canHaveAsRadius(this.getRadius())
+ * @invar  The minimal radius of each ship must be a valid minimal radius for any ship.
+ *       | isValidMinimalRadius(getMinimalRadius())
  * @invar  The velocity of each ship must be a valid velocity for any
  *         ship.
  *       | isValidVelocity(getVelocity())
  * @invar  Each ship can have its speed limit as speed limit .
  *       | canHaveAsSpeedLimit(this.getSpeedLimit())
+
  * 
  * @author Joris & Pieter
  * @version 1.0
  *
  */
+
+
 public class Ship {
 	
 	/**
+	 * Initialize this new ship with given radius.
+	 * 
+	 * @param  radius
+	 *         The radius for this new ship.
+	 * @post   The radius of this new ship is equal to the given radius.
+	 *       | new.getRadius() == radius
+	 * @throws IllegalRadiusException
+	 *         This new ship cannot have the given radius as its radius.
+	 *       | ! canHaveAsRadius(this.getRadius())
+	 */
+	public Ship(double radius) throws IllegalRadiusException {
+		if (! isValidRadius(radius))
+			throw new IllegalRadiusException();
+		this.radius = radius;
+	}
+	
+	/**
+	 * Initialize this new ship with given position.
+	 *
+	 * @param  position
+	 *         The position for this new ship.
+	 * @param  radius
+	 * 		   The radius for this new ship
+	 * @effect This new ship is initialized with the given radius as its radius
+	 * 			| this(radius)
+	 * @effect The position of this new ship is set to the given position.
+	 *         	| this.setPosition(position)
+	 * @throws IllegalRadiusException
+	 * 			The given radius is not a valid radius.
+	 * 			| !isValidRadius(radius)
+	 * @throws IllegalPositionException
+	 * 			The given position is not a valid position.
+	 * 			| !isValidPosition(position)
+	 */
+	public Ship(double[] position, double radius) throws IllegalPositionException,IllegalRadiusException {
+		this(radius);
+		this.setPosition(position);
+	}
+	
+	/**
+	 * Initialize this new ship with given orientation.
+	 * 
+	 * @param  orientation
+	 *         The orientation for this new ship.
+	 * @pre    The given orientation must be a valid orientation for any ship.
+	 *       	| isValidOrientation(orientation)
+	 * @effect This new ship is initialized with the given radius as its radius
+	 * 			| this(radius)
+	 * @post   The orientation of this new ship is equal to the given orientation.
+	 *       	| new.getOrientation() == orientation
+	 * @throws IllegalRadiusException
+	 * 			The given radius is not a valid radius.
+	 * 			| !isValidRadius(radius)
+	 */
+	public Ship(double orientation, double radius) throws IllegalRadiusException {
+		this(radius);
+		this.setOrientation(orientation);
+	}
+  
+  /**
 	 * Initialize this new ship with given position and velocity.
 	 *
 	 * @param	position
@@ -47,20 +116,6 @@
 		this.speedLimit = SPEED_OF_LIGHT;
 	}
 	
-	/**
-	 * Initialize this new ship with given position and zero velocity.
-	 * 
-	 * @param position
-	 * 			The position for this new ship
-	 * @effect  The new ship is initialized with its given position and zero velocity.
-	 * 			|this(position, new double[] {0, 0})
-	 * @throws 	IllegalPositionException
-	 * 			The given position is not a valid position.
-	 * 			| !isValidPosition(position)
-	 */
-	public Ship(double[] position) throws IllegalPositionException {
-		this(position, new double[] {0, 0});
-	}
 	
 	/**
 	 * Return the position of this ship.
@@ -77,7 +132,7 @@
 	 * @param  position
 	 *         The position to check.
 	 * @return true if position has length 2 and both coordinates are finite numbers.
-	 * 			false if postition.length is not 2 or at least one coordinate is NaN or Double.POSITIVE_INFINTY or Double.NEGATIVE_INFINITY.
+	 * 			false if postition.length is not 2 or at least one coordinate is Nan or Double.POSITIVE_INFINTY or Double.NEGATIVE_INFINITY.
 	 *       	| result == (position.length == 2) && Double.isFinite(position[0]) && Double.isFinite(position[1])
 	*/
 	public static boolean isValidPosition(double[] position) {
@@ -96,7 +151,7 @@
 	 *         The given position is not a valid position for any ship.
 	 *       | ! isValidPosition(getPosition())
 	 */
-	@Raw @Model
+	@Raw
 	private void setPosition(double[] position) throws IllegalPositionException {
 		if (! isValidPosition(position))
 			throw new IllegalPositionException();
@@ -108,6 +163,121 @@
 	 */
 	private double[] position;
 	
+	
+	/**
+	 * Return the orientation of this ship.
+	 */
+	@Basic @Raw
+	public double getOrientation() {
+		return this.orientation;
+	}
+	
+	/**
+	 * Check whether the given orientation is a valid orientation for any ship.
+	 * @param  orientation
+	 *         The orientation to check.
+	 * @return true iff the value of orientation is contained in the interval [0, 2*Pi]
+	 *       | result == (0 <= orientation) && (orientation <= 2*Math.PI)
+	*/
+	public static boolean isValidOrientation(double orientation) {
+		return (0 <= orientation) && (orientation <= 2*Math.PI);
+	}
+	
+	/**
+	 * Set the orientation of this ship to the given orientation.
+	 * 
+	 * @param  orientation
+	 *         The new orientation for this ship.
+	 * @pre    The given orientation must be a valid orientation for any
+	 *         ship.
+	 *       | isValidOrientation(orientation)
+	 * @post   The orientation of this ship is equal to the given
+	 *         orientation.
+	 *       | new.getOrientation() == orientation
+	 */
+	@Raw
+	private void setOrientation(double orientation) {
+		assert isValidOrientation(orientation);
+		this.orientation = orientation;
+	}
+	
+	/**
+	 * Variable registering the orientation of this ship.
+	 */
+	private double orientation;
+	
+	
+	/**
+	 * Return the radius of this ship.
+	 */
+	@Basic @Raw @Immutable
+	public double getRadius() {
+		return this.radius;
+	}
+	
+	/**
+	 * Check whether this ship can have the given radius as its radius.
+	 *  
+	 * @param  radius
+	 *         The radius to check.
+	 * @return true iff the given radius is larger than the minimal radius for any ship.
+	 *       | result == (radius >= getMinimalRadius())
+	*/
+	@Raw
+	public static boolean isValidRadius(double radius) {
+		return radius >= getMinimalRadius();
+	}
+	
+	/**
+	 * Variable registering the radius of this ship.
+	 */
+	private final double radius;
+	
+	
+	/**
+	 * Return the minimal radius of any ship.
+	 */
+	@Basic @Raw
+	public static double getMinimalRadius() {
+		return minimalRadius;
+	}
+	
+	/**
+	 * Check whether the given minimal radius is a valid minimal radius for any ship.
+	 *  
+	 * @param  minimal radius
+	 *         The minimal radius to check.
+	 * @return true iff the given minimalRadius is positive
+	 *       | result == minimalRadius > 0
+	*/
+	public static boolean isValidMinimalRadius(double minimalRadius) {
+		return minimalRadius > 0;
+	}
+	
+	/**
+	 * Set the minimal radius of any ship to the given minimal radius.
+	 * 
+	 * @param  minimalRadius
+	 *         The new minimal radius for a ship.
+	 * @post   The minimal radius of any ship is equal to the given minimal radius.
+	 *       | Ship.getMinimalRadius() == minimalRadius
+	 * @throws IllegalMinimalRadiusException
+	 *         The given minimal radius is not a valid minimal radius for any ship.
+	 *       | ! isValidMinimalRadius(getMinimalRadius())
+	 */
+	@Raw
+	public static void setMinimalRadius(double minimalRadius) throws IllegalMinimalRadiusException {
+		if (! isValidMinimalRadius(minimalRadius))
+			throw new IllegalMinimalRadiusException();
+		Ship.minimalRadius = minimalRadius;
+	}
+	
+	/**
+	 * Variable registering the minimal radius of this ship.
+	 */
+	private static double minimalRadius = 10;
+  
+  
 
 	/**
 	 * Initialize this new ship with given velocity.
@@ -167,26 +337,8 @@
 		}
 	}
 	
-	/**
-	 * Variable registering the velocity of this ship.
-	 */
-	private double[] velocity;
-		
-	/**
-	 * Initialize this new ship with given speed limit.
-	 * 
-	 * @param  speedLimit
-	 *         The speed limit for this new ship.
-	 * @post   If the given speed limit is a valid speed limit for any ship,
-	 *         the speed limit of this new ship is equal to the given
-	 *         speed limit. Otherwise, the speed limit of this new ship is equal
-	 *         to SPEED_OF_LIGHT.
-	 *       	| if (isValidSpeedLimit(speedLimit))
-	 *       	|   then new.getSpeedLimit() == speedLimit
-	 *       	|   else new.getSpeedLimit() == SPEED_OF_LIGHT
-	 */
-//	public Ship(double speedLimit) {
-//		if (! canHaveAsSpeedLimit(speedLimit))
+  
+  //		if (! canHaveAsSpeedLimit(speedLimit))
 //			speedLimit = SPEED_OF_LIGHT;
 //		this.speedLimit = speedLimit;
 //	}
@@ -223,252 +375,4 @@
 	 */
 	
 	private static final double SPEED_OF_LIGHT = 300000;
-	
-		
-}
-=======
-package asteroids.model;
-
-import be.kuleuven.cs.som.annotate.*;
-
-/**
- * A class representing a circular space ship dealing with
- * position, velocity, orientation and radius.
- * 
- * @invar  The position of each ship must be a valid position for any ship.
- *       | isValidPosition(getPosition())
- * @invar  The orientation of each ship must be a valid orientation for any ship.
- *       | isValidOrientation(getOrientation())
- * @invar  Each ship can have its radius as radius.
- *       | canHaveAsRadius(this.getRadius())
- * @invar  The minimal radius of each ship must be a valid minimal radius for any ship.
- *       | isValidMinimalRadius(getMinimalRadius())
- * 
- * @author Joris & Pieter
- * @version 1.0
- *
- */
-public class Ship {
-	
-	/**
-	 * Initialize this new ship with given radius.
-	 * 
-	 * @param  radius
-	 *         The radius for this new ship.
-	 * @post   The radius of this new ship is equal to the given radius.
-	 *       | new.getRadius() == radius
-	 * @throws IllegalRadiusException
-	 *         This new ship cannot have the given radius as its radius.
-	 *       | ! canHaveAsRadius(this.getRadius())
-	 */
-	public Ship(double radius) throws IllegalRadiusException {
-		if (! isValidRadius(radius))
-			throw new IllegalRadiusException();
-		this.radius = radius;
-	}
-	
-	/**
-	 * Initialize this new ship with given position.
-	 *
-	 * @param  position
-	 *         The position for this new ship.
-	 * @param  radius
-	 * 		   The radius for this new ship
-	 * @effect This new ship is initialized with the given radius as its radius
-	 * 			| this(radius)
-	 * @effect The position of this new ship is set to the given position.
-	 *         	| this.setPosition(position)
-	 * @throws IllegalRadiusException
-	 * 			The given radius is not a valid radius.
-	 * 			| !isValidRadius(radius)
-	 * @throws IllegalPositionException
-	 * 			The given position is not a valid position.
-	 * 			| !isValidPosition(position)
-	 */
-	public Ship(double[] position, double radius) throws IllegalPositionException,IllegalRadiusException {
-		this(radius);
-		this.setPosition(position);
-	}
-	
-	/**
-	 * Initialize this new ship with given orientation.
-	 * 
-	 * @param  orientation
-	 *         The orientation for this new ship.
-	 * @pre    The given orientation must be a valid orientation for any ship.
-	 *       	| isValidOrientation(orientation)
-	 * @effect This new ship is initialized with the given radius as its radius
-	 * 			| this(radius)
-	 * @post   The orientation of this new ship is equal to the given orientation.
-	 *       	| new.getOrientation() == orientation
-	 * @throws IllegalRadiusException
-	 * 			The given radius is not a valid radius.
-	 * 			| !isValidRadius(radius)
-	 */
-	public Ship(double orientation, double radius) throws IllegalRadiusException {
-		this(radius);
-		this.setOrientation(orientation);
-	}
-	
-	
-	/**
-	 * Return the position of this ship.
-	 */
-	@Basic @Raw
-	public double[] getPosition() {
-		return this.position.clone();
-	}
-	
-	/**
-	 * Check whether the given position is a valid position for
-	 * any ship.
-	 *  
-	 * @param  position
-	 *         The position to check.
-	 * @return true if position has length 2 and both coordinates are finite numbers.
-	 * 			false if postition.length is not 2 or at least one coordinate is Nan or Double.POSITIVE_INFINTY or Double.NEGATIVE_INFINITY.
-	 *       	| result == (position.length == 2) && Double.isFinite(position[0]) && Double.isFinite(position[1])
-	*/
-	public static boolean isValidPosition(double[] position) {
-		return (position.length == 2) && Double.isFinite(position[0]) && Double.isFinite(position[1]);
-	}
-	
-	/**
-	 * Set the position of this ship to the given position.
-	 * 
-	 * @param  position
-	 *         The new position for this ship.
-	 * @post   The position of this new ship is equal to
-	 *         the given position.
-	 *       | new.getPosition() == position
-	 * @throws IllegalPositionException
-	 *         The given position is not a valid position for any ship.
-	 *       | ! isValidPosition(getPosition())
-	 */
-	@Raw
-	private void setPosition(double[] position) throws IllegalPositionException {
-		if (! isValidPosition(position))
-			throw new IllegalPositionException();
-		this.position = position.clone();
-	}
-	
-	/**
-	 * Variable registering the position of this ship.
-	 */
-	private double[] position;
-	
-	
-	/**
-	 * Return the orientation of this ship.
-	 */
-	@Basic @Raw
-	public double getOrientation() {
-		return this.orientation;
-	}
-	
-	/**
-	 * Check whether the given orientation is a valid orientation for any ship.
-	 * @param  orientation
-	 *         The orientation to check.
-	 * @return true iff the value of orientation is contained in the interval [0, 2*Pi]
-	 *       | result == (0 <= orientation) && (orientation <= 2*Math.PI)
-	*/
-	public static boolean isValidOrientation(double orientation) {
-		return (0 <= orientation) && (orientation <= 2*Math.PI);
-	}
-	
-	/**
-	 * Set the orientation of this ship to the given orientation.
-	 * 
-	 * @param  orientation
-	 *         The new orientation for this ship.
-	 * @pre    The given orientation must be a valid orientation for any
-	 *         ship.
-	 *       | isValidOrientation(orientation)
-	 * @post   The orientation of this ship is equal to the given
-	 *         orientation.
-	 *       | new.getOrientation() == orientation
-	 */
-	@Raw
-	private void setOrientation(double orientation) {
-		assert isValidOrientation(orientation);
-		this.orientation = orientation;
-	}
-	
-	/**
-	 * Variable registering the orientation of this ship.
-	 */
-	private double orientation;
-	
-	
-	/**
-	 * Return the radius of this ship.
-	 */
-	@Basic @Raw @Immutable
-	public double getRadius() {
-		return this.radius;
-	}
-	
-	/**
-	 * Check whether this ship can have the given radius as its radius.
-	 *  
-	 * @param  radius
-	 *         The radius to check.
-	 * @return true iff the given radius is larger than the minimal radius for any ship.
-	 *       | result == (radius >= getMinimalRadius())
-	*/
-	@Raw
-	public static boolean isValidRadius(double radius) {
-		return radius >= getMinimalRadius();
-	}
-	
-	/**
-	 * Variable registering the radius of this ship.
-	 */
-	private final double radius;
-	
-	
-	/**
-	 * Return the minimal radius of any ship.
-	 */
-	@Basic @Raw
-	public static double getMinimalRadius() {
-		return minimalRadius;
-	}
-	
-	/**
-	 * Check whether the given minimal radius is a valid minimal radius for any ship.
-	 *  
-	 * @param  minimal radius
-	 *         The minimal radius to check.
-	 * @return true iff the given minimalRadius is positive
-	 *       | result == minimalRadius > 0
-	*/
-	public static boolean isValidMinimalRadius(double minimalRadius) {
-		return minimalRadius > 0;
-	}
-	
-	/**
-	 * Set the minimal radius of any ship to the given minimal radius.
-	 * 
-	 * @param  minimalRadius
-	 *         The new minimal radius for a ship.
-	 * @post   The minimal radius of any ship is equal to the given minimal radius.
-	 *       | Ship.getMinimalRadius() == minimalRadius
-	 * @throws IllegalMinimalRadiusException
-	 *         The given minimal radius is not a valid minimal radius for any ship.
-	 *       | ! isValidMinimalRadius(getMinimalRadius())
-	 */
-	@Raw
-	public static void setMinimalRadius(double minimalRadius) throws IllegalMinimalRadiusException {
-		if (! isValidMinimalRadius(minimalRadius))
-			throw new IllegalMinimalRadiusException();
-		Ship.minimalRadius = minimalRadius;
-	}
-	
-	/**
-	 * Variable registering the minimal radius of this ship.
-	 */
-	private static double minimalRadius = 10;
-}
->>>>>>> bdf01cec
+}